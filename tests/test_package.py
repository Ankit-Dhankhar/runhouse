import subprocess
import unittest
from pathlib import Path

import pytest

import runhouse as rh
from runhouse import rh_config

extra_index_url = "--extra-index-url https://pypi.python.org/simple/"
cuda_116_url = "--index-url https://download.pytorch.org/whl/cu116"


def setup():
    pass


<<<<<<< HEAD
def send_tensor_to_cuda():
    try:
        import torch

        a = torch.LongTensor(1).random_(0, 10)
        a = a.to(device="cuda")
        return isinstance(a, torch.Tensor)

    except Exception as e:
        return e


@pytest.mark.localtest
=======
def summer(a, b):
    return a + b


>>>>>>> b330eb77
def test_from_string():
    p = rh.Package.from_string("reqs:~/runhouse")
    if (Path.home() / "runhouse").exists():
        assert isinstance(p.install_target, rh.Folder)
        assert p.install_target.path == str(Path.home() / "runhouse")
    else:
        assert p.install_target == "~/runhouse"


@pytest.mark.clustertest
@pytest.mark.rnstest
def test_share_package(cpu_cluster):
    import shutil

    # Create a local temp folder to install for the package
    tmp_path = Path.cwd().parent / "tmp_package"
    tmp_path.mkdir(parents=True, exist_ok=True)
    for i in range(3):
        output_file = Path(f"{tmp_path}/sample_file_{i}.txt")
        output_file.write_text(f"file{i}")

    p = rh.Package.from_string("local:./tmp_package")
    p.name = "package_to_share"  # shareable resource requires a name

<<<<<<< HEAD
    p.to_cluster(dest_cluster=cpu_cluster)
=======
    c = rh.cluster(name="@/rh-cpu")
    p.to(system=c)
>>>>>>> b330eb77

    p.share(
        users=["josh@run.house", "donny@run.house"],
        access_type="write",
        notify_users=False,
    )

    shutil.rmtree(tmp_path)

    # Confirm the package's folder is now on the cluster
    status_codes = cpu_cluster.run(commands=["ls tmp_package"])
    assert "sample_file_0.txt" in status_codes[0][1]


@pytest.mark.rnstest
def test_share_git_package():
    git_package = rh.GitPackage(
        name="shared_git_package",
        git_url="https://github.com/runhouse/runhouse.git",
        install_method="pip",
        revision="v0.0.1",
    ).save()

    git_package.share(
        users=["donny@run.house", "josh@run.house"],
        access_type="read",
        notify_users=False,
    )
    assert rh.rns_client.exists(name_or_path="shared_git_package")


@pytest.mark.rnstest
def test_load_shared_git_package():
    git_package = rh.Package.from_name(name="@/shared_git_package")
    assert git_package.config_for_rns


<<<<<<< HEAD
@pytest.mark.localtest
def test_torch_install_command_generator_from_reqs():
    """For a given list of packages as listed in a requirements.txt file, modify them to include the full
    install commands (without running on the actual cluster)"""
    test_reqs_file = Path(__file__).parent / "requirements.txt"

    # [Required as listed in reqs.txt, expected formatted install cmd]
    packages_to_install = [
        [f"torch {extra_index_url}", f"torch {cuda_116_url} {extra_index_url}"],
        ["torchaudio", f"torchaudio {cuda_116_url} {extra_index_url}"],
        ["matchatorch", f"matchatorch {cuda_116_url} {extra_index_url}"],
        ["torch==1.13.0", f"torch==1.13.0 {cuda_116_url} {extra_index_url}"],
        [
            f"torch {cuda_116_url} {extra_index_url}",
            f"torch {cuda_116_url} {extra_index_url}",
        ],
        [
            f"torch>=1.13.0 {cuda_116_url}",
            f"torch>=1.13.0 {cuda_116_url} {extra_index_url}",
        ],
    ]

    # Write these packages to a temp reqs file, then call the function which creates the full install command
    package_names = [p[0] for p in packages_to_install]
    with open(test_reqs_file, "w") as f:
        f.writelines([line + "\n" for line in package_names])

    dummy_pkg = rh.Package.from_string(specifier="pip:dummy_package")

    reqs_from_file: list = dummy_pkg.format_torch_cmd_in_reqs_file(
        path=test_reqs_file, cuda_version="11.6"
    )

    for idx, install_cmd in enumerate(reqs_from_file):
        assert install_cmd == packages_to_install[idx][1]

    test_reqs_file.unlink()

    assert True


@pytest.mark.localtest
def test_torch_install_command_generator():
    """Checks that the command itself is correct (without actually running it on the cluster)"""
    cuda_version = "11.6"
    # [Mock command received by user, cuda version, expected formatted command]
    packages_to_install = [
        [
            f"torch==1.13.1 {extra_index_url}",
            cuda_version,
            f"torch==1.13.1 {cuda_116_url} {extra_index_url}",
        ],
        [
            f"torch {cuda_116_url} {extra_index_url}",
            cuda_version,
            f"torch {cuda_116_url} {extra_index_url}",
        ],
        ["matchatorch", cuda_version, f"matchatorch {cuda_116_url} {extra_index_url}"],
        [
            "torch>=1.13.0, <2.0.0",
            cuda_version,
            f"torch>=1.13.0,<2.0.0 {cuda_116_url} {extra_index_url}",
        ],
        [
            f"torch {cuda_116_url} torchaudio {extra_index_url}",
            cuda_version,
            f"torch {cuda_116_url} {extra_index_url} "
            f"torchaudio {cuda_116_url} "
            f"{extra_index_url}",
        ],
        [
            "torch torchpudding",
            cuda_version,
            f"torch {cuda_116_url} {extra_index_url} torchpudding {cuda_116_url} {extra_index_url}",
        ],
        [
            "torch>=1.13.0",
            cuda_version,
            f"torch>=1.13.0 {cuda_116_url} {extra_index_url}",
        ],
        [
            f"torch>1.13.0 {extra_index_url}",
            cuda_version,
            f"torch>1.13.0 {cuda_116_url} {extra_index_url}",
        ],
        [
            f"torch==1.13.0 {cuda_116_url}",
            cuda_version,
            f"torch==1.13.0 {cuda_116_url} {extra_index_url}",
        ],
        [
            f"torch==1.13.0 {cuda_116_url}",
            cuda_version,
            f"torch==1.13.0 {cuda_116_url} {extra_index_url}",
        ],
        [
            "torch~=1.13.0",
            cuda_version,
            f"torch~=1.13.0 {cuda_116_url} {extra_index_url}",
        ],
        [
            f"torch==99.99.999 {cuda_116_url}",
            cuda_version,
            f"torch==99.99.999 {cuda_116_url} {extra_index_url}",
        ],
    ]
    for cmds in packages_to_install:
        torch_version, cuda_version, expected_install_cmd = cmds
=======
def test_local_package_function():
    cluster = rh.cluster("^rh-cpu").up_if_not()
    function = rh.function(fn=summer).to(cluster, env=["./"])

    req = function.env.reqs[0]
    assert isinstance(req, rh.Package)
    assert isinstance(req.install_target, rh.Folder)
    assert req.install_target.system == cluster


def test_local_package_to_cluster():
    system = rh.cluster("^rh-cpu").up_if_not()
    package = rh.Package.from_string("./").to(system)

    assert isinstance(package.install_target, rh.Folder)
    assert package.install_target.system == system


def test_mount_local_package_to_cluster():
    system = rh.cluster("^rh-cpu").up_if_not()
    mount_path = "package_mount"
    package = rh.Package.from_string("./").to(system, path=mount_path, mount=True)

    assert isinstance(package.install_target, rh.Folder)
    assert package.install_target.system == system
    assert mount_path in system.run(["ls"])[0][1]


def test_package_file_system_to_cluster():
    import shutil

    from runhouse.rns.api_utils.utils import create_s3_bucket

    s3_bucket_path = "runhouse-folder"
    create_s3_bucket(s3_bucket_path)
    folder_name = "tmp_s3_package"

    # Create a local temp folder to install for the package
    tmp_path = Path(rh_config.rns_client.locate_working_dir()) / folder_name
    tmp_path.mkdir(parents=True, exist_ok=True)
    for i in range(3):
        output_file = Path(f"{tmp_path}/sample_file_{i}.txt")
        output_file.write_text(f"file{i}")

    pkg = rh.Package.from_string(f"local:./{folder_name}")
    s3_pkg = pkg.to(system="s3", path=f"/{s3_bucket_path}/package-tests")
    assert s3_pkg.install_target.system == "s3"
    assert s3_pkg.install_target.exists_in_system()

    cluster = rh.cluster(name="^rh-cpu").up_if_not()
    s3_pkg.to(system=cluster, mount=True, path=folder_name)

    shutil.rmtree(tmp_path)

    # Confirm the package's folder is now on the cluster
    status_codes = cluster.run(commands=[f"ls {folder_name}"])
    assert "sample_file_0.txt" in status_codes[0][1]


def test_torch_installs():
    cuda_v116_url = "--index-url https://download.pytorch.org/whl/cu116"
    cuda_v117_url = "--index-url https://download.pytorch.org/whl/cu117"
    cuda_v118_url = "--index-url https://download.pytorch.org/whl/cu118"

    extra_index_url = "--extra-index-url https://pypi.python.org/simple/"

    # Receive a torch install command and associated cuda version, confirm that `install_cmd_for_torch` appends
    # the correct --index-url for the matching cuda version
    install_commands = {
        (
            f"torch==1.13.1 {cuda_v116_url}",
            "11.6",
        ): f"torch==1.13.1 {cuda_v116_url} {extra_index_url}",
        (
            f"torch {extra_index_url}",
            "11.7",
        ): f"torch {extra_index_url} {cuda_v117_url}",
        ("matchatorch", "11.6"): f"matchatorch {cuda_v116_url} {extra_index_url}",
        (
            "torch>=1.13.0, <2.0.0",
            "11.8",
        ): f"torch>=1.13.0, <2.0.0 {cuda_v118_url} {extra_index_url}",
        (
            f"torch {cuda_v116_url} torchaudio {extra_index_url}",
            "11.6",
        ): f"torch {cuda_v116_url} {extra_index_url} "
        f"torchaudio {extra_index_url} "
        f"{cuda_v116_url}",
        (
            "torch torchpudding",
            "11.7",
        ): f"torch {cuda_v117_url} {extra_index_url} torchpudding {cuda_v117_url} "
        f"{extra_index_url}",
        ("torch>=1.13.0", "11.6"): f"torch>=1.13.0 {cuda_v116_url} {extra_index_url}",
        ("torch>1.13.0", "11.6"): f"torch>1.13.0 {cuda_v116_url} {extra_index_url}",
        ("torch==1.13.0", "11.6"): f"torch==1.13.0 {cuda_v116_url} {extra_index_url}",
        ("torch~=1.13.0", "11.7"): f"torch~=1.13.0 {cuda_v117_url} {extra_index_url}",
        (
            f"torch==99.99.999 {cuda_v117_url}",
            "11.7",
        ): f"torch==99.99.999 {cuda_v117_url} {extra_index_url}",
    }
    for (torch_version, cuda_version), expected_install_cmd in install_commands.items():
>>>>>>> b330eb77
        dummy_pkg = rh.Package.from_string(specifier=f"pip:{torch_version}")
        formatted_install_cmd = dummy_pkg.install_cmd_for_torch(
            torch_version, cuda_version
        )

        assert (
            formatted_install_cmd == expected_install_cmd
        ), f"Unexpected result for {(torch_version, cuda_version)} "


@pytest.mark.gputest
@pytest.mark.parametrize(
    "cluster",
    ["cpu_cluster", "v100_gpu_cluster", "k80_gpu_cluster", "a10g_gpu_cluster"],
    indirect=True,
)
def test_getting_cuda_version_on_clusters(request, cluster):
    """Gets the cuda version on the cluster and asserts it is the expected version"""
    return_codes: list = cluster.run_python(
        ["import runhouse as rh", "print(rh.Package.detect_cuda_version_or_cpu())"]
    )
    cuda_version_or_cpu = return_codes[0][1].strip().split("\n")[-1]
    print(f"{cluster.name}: {cuda_version_or_cpu}")

    instance_type = cluster.instance_type.lower()

    # Save the cuda version (or indicate cpu) for each cluster
    request.config.cache.set(instance_type, cuda_version_or_cpu)

    if instance_type.startswith("k80"):
        assert cuda_version_or_cpu == "11.3"
    elif instance_type.startswith("cpu"):
        assert cuda_version_or_cpu == "cpu"
    else:
        assert cuda_version_or_cpu == "11.7"


@pytest.mark.gputest
@pytest.mark.parametrize(
    "cluster",
    ["cpu_cluster", "v100_gpu_cluster", "k80_gpu_cluster", "a10g_gpu_cluster"],
    indirect=True,
)
def test_install_cmd_for_torch_on_cluster(request, cluster):
    """Checks that the install command for torch runs properly on the cluster.
    Confirms that we can properly install the package (and send a torch tensor to cuda to validate it"""
    # Use the cuda version on the cluster that we got from the previous test
    cuda_version_or_cpu = request.config.cache.get(cluster.instance_type.lower(), None)

    assert "AttributeError" not in cuda_version_or_cpu, (
        f"No cuda version saved for {cluster.name} - run `test_getting_cuda_version_on_clusters`"
        "to save the cuda version"
    )

    cuda_url = rh.Package.TORCH_INDEX_URLS.get(cuda_version_or_cpu)
    cuda_index_url = f"--index-url {cuda_url}"

    install_commands_for_cluster = [
        f"torch==1.13.1 {cuda_index_url} {extra_index_url}",
        f"torch>=1.13.0 {extra_index_url}",
        f"torch>1.13.0 {cuda_index_url}",
        f"torch {cuda_index_url}",
        f"torch>=1.13.0,<=2.0.0 {cuda_index_url}",
        f"torch==2.0.0 {cuda_index_url} torchaudio {cuda_index_url}",
        f"torch~=2.0.0 {cuda_index_url}",
    ]

    for install_cmd in install_commands_for_cluster:
        # Run the complete install command on the cluster
        try:
            cluster.install_packages([install_cmd])
        except subprocess.CalledProcessError:
            assert False, f"Failed to install {install_cmd}"

    if cuda_version_or_cpu != "cpu":
        # Send a tensor to CUDA using the installed torch package (ignore if we are on CPU)
        tensor_to_cuda = rh.function(fn=send_tensor_to_cuda).to(
            cluster, reqs=["pytest"]
        )
        sent_to_cuda = tensor_to_cuda()
        assert sent_to_cuda, f"Failed to send torch tensor to CUDA on {cluster.name}"


if __name__ == "__main__":
    setup()
    unittest.main()<|MERGE_RESOLUTION|>--- conflicted
+++ resolved
@@ -15,7 +15,10 @@
     pass
 
 
-<<<<<<< HEAD
+def summer(a, b):
+    return a + b
+
+
 def send_tensor_to_cuda():
     try:
         import torch
@@ -29,12 +32,6 @@
 
 
 @pytest.mark.localtest
-=======
-def summer(a, b):
-    return a + b
-
-
->>>>>>> b330eb77
 def test_from_string():
     p = rh.Package.from_string("reqs:~/runhouse")
     if (Path.home() / "runhouse").exists():
@@ -59,12 +56,7 @@
     p = rh.Package.from_string("local:./tmp_package")
     p.name = "package_to_share"  # shareable resource requires a name
 
-<<<<<<< HEAD
-    p.to_cluster(dest_cluster=cpu_cluster)
-=======
-    c = rh.cluster(name="@/rh-cpu")
-    p.to(system=c)
->>>>>>> b330eb77
+    p.to(system=cpu_cluster)
 
     p.share(
         users=["josh@run.house", "donny@run.house"],
@@ -102,7 +94,66 @@
     assert git_package.config_for_rns
 
 
-<<<<<<< HEAD
+@pytest.mark.clustertest
+def test_local_package_function(cpu_cluster):
+    function = rh.function(fn=summer).to(cpu_cluster, env=["./"])
+
+    req = function.env.reqs[0]
+    assert isinstance(req, rh.Package)
+    assert isinstance(req.install_target, rh.Folder)
+    assert req.install_target.system == cpu_cluster
+
+
+@pytest.mark.clustertest
+def test_local_package_to_cluster(cpu_cluster):
+    package = rh.Package.from_string("./").to(cpu_cluster)
+
+    assert isinstance(package.install_target, rh.Folder)
+    assert package.install_target.system == cpu_cluster
+
+
+@pytest.mark.clustertest
+def test_mount_local_package_to_cluster(cpu_cluster):
+    mount_path = "package_mount"
+    package = rh.Package.from_string("./").to(cpu_cluster, path=mount_path, mount=True)
+
+    assert isinstance(package.install_target, rh.Folder)
+    assert package.install_target.system == cpu_cluster
+    assert mount_path in cpu_cluster.run(["ls"])[0][1]
+
+
+@pytest.mark.clustertest
+@pytest.mark.awstest
+def test_package_file_system_to_cluster(cpu_cluster):
+    import shutil
+
+    from runhouse.rns.api_utils.utils import create_s3_bucket
+
+    s3_bucket_path = "runhouse-folder"
+    create_s3_bucket(s3_bucket_path)
+    folder_name = "tmp_s3_package"
+
+    # Create a local temp folder to install for the package
+    tmp_path = Path(rh_config.rns_client.locate_working_dir()) / folder_name
+    tmp_path.mkdir(parents=True, exist_ok=True)
+    for i in range(3):
+        output_file = Path(f"{tmp_path}/sample_file_{i}.txt")
+        output_file.write_text(f"file{i}")
+
+    pkg = rh.Package.from_string(f"local:./{folder_name}")
+    s3_pkg = pkg.to(system="s3", path=f"/{s3_bucket_path}/package-tests")
+    assert s3_pkg.install_target.system == "s3"
+    assert s3_pkg.install_target.exists_in_system()
+
+    s3_pkg.to(system=cpu_cluster, mount=True, path=folder_name)
+
+    shutil.rmtree(tmp_path)
+
+    # Confirm the package's folder is now on the cluster
+    status_codes = cpu_cluster.run(commands=[f"ls {folder_name}"])
+    assert "sample_file_0.txt" in status_codes[0][1]
+
+
 @pytest.mark.localtest
 def test_torch_install_command_generator_from_reqs():
     """For a given list of packages as listed in a requirements.txt file, modify them to include the full
@@ -211,111 +262,6 @@
     ]
     for cmds in packages_to_install:
         torch_version, cuda_version, expected_install_cmd = cmds
-=======
-def test_local_package_function():
-    cluster = rh.cluster("^rh-cpu").up_if_not()
-    function = rh.function(fn=summer).to(cluster, env=["./"])
-
-    req = function.env.reqs[0]
-    assert isinstance(req, rh.Package)
-    assert isinstance(req.install_target, rh.Folder)
-    assert req.install_target.system == cluster
-
-
-def test_local_package_to_cluster():
-    system = rh.cluster("^rh-cpu").up_if_not()
-    package = rh.Package.from_string("./").to(system)
-
-    assert isinstance(package.install_target, rh.Folder)
-    assert package.install_target.system == system
-
-
-def test_mount_local_package_to_cluster():
-    system = rh.cluster("^rh-cpu").up_if_not()
-    mount_path = "package_mount"
-    package = rh.Package.from_string("./").to(system, path=mount_path, mount=True)
-
-    assert isinstance(package.install_target, rh.Folder)
-    assert package.install_target.system == system
-    assert mount_path in system.run(["ls"])[0][1]
-
-
-def test_package_file_system_to_cluster():
-    import shutil
-
-    from runhouse.rns.api_utils.utils import create_s3_bucket
-
-    s3_bucket_path = "runhouse-folder"
-    create_s3_bucket(s3_bucket_path)
-    folder_name = "tmp_s3_package"
-
-    # Create a local temp folder to install for the package
-    tmp_path = Path(rh_config.rns_client.locate_working_dir()) / folder_name
-    tmp_path.mkdir(parents=True, exist_ok=True)
-    for i in range(3):
-        output_file = Path(f"{tmp_path}/sample_file_{i}.txt")
-        output_file.write_text(f"file{i}")
-
-    pkg = rh.Package.from_string(f"local:./{folder_name}")
-    s3_pkg = pkg.to(system="s3", path=f"/{s3_bucket_path}/package-tests")
-    assert s3_pkg.install_target.system == "s3"
-    assert s3_pkg.install_target.exists_in_system()
-
-    cluster = rh.cluster(name="^rh-cpu").up_if_not()
-    s3_pkg.to(system=cluster, mount=True, path=folder_name)
-
-    shutil.rmtree(tmp_path)
-
-    # Confirm the package's folder is now on the cluster
-    status_codes = cluster.run(commands=[f"ls {folder_name}"])
-    assert "sample_file_0.txt" in status_codes[0][1]
-
-
-def test_torch_installs():
-    cuda_v116_url = "--index-url https://download.pytorch.org/whl/cu116"
-    cuda_v117_url = "--index-url https://download.pytorch.org/whl/cu117"
-    cuda_v118_url = "--index-url https://download.pytorch.org/whl/cu118"
-
-    extra_index_url = "--extra-index-url https://pypi.python.org/simple/"
-
-    # Receive a torch install command and associated cuda version, confirm that `install_cmd_for_torch` appends
-    # the correct --index-url for the matching cuda version
-    install_commands = {
-        (
-            f"torch==1.13.1 {cuda_v116_url}",
-            "11.6",
-        ): f"torch==1.13.1 {cuda_v116_url} {extra_index_url}",
-        (
-            f"torch {extra_index_url}",
-            "11.7",
-        ): f"torch {extra_index_url} {cuda_v117_url}",
-        ("matchatorch", "11.6"): f"matchatorch {cuda_v116_url} {extra_index_url}",
-        (
-            "torch>=1.13.0, <2.0.0",
-            "11.8",
-        ): f"torch>=1.13.0, <2.0.0 {cuda_v118_url} {extra_index_url}",
-        (
-            f"torch {cuda_v116_url} torchaudio {extra_index_url}",
-            "11.6",
-        ): f"torch {cuda_v116_url} {extra_index_url} "
-        f"torchaudio {extra_index_url} "
-        f"{cuda_v116_url}",
-        (
-            "torch torchpudding",
-            "11.7",
-        ): f"torch {cuda_v117_url} {extra_index_url} torchpudding {cuda_v117_url} "
-        f"{extra_index_url}",
-        ("torch>=1.13.0", "11.6"): f"torch>=1.13.0 {cuda_v116_url} {extra_index_url}",
-        ("torch>1.13.0", "11.6"): f"torch>1.13.0 {cuda_v116_url} {extra_index_url}",
-        ("torch==1.13.0", "11.6"): f"torch==1.13.0 {cuda_v116_url} {extra_index_url}",
-        ("torch~=1.13.0", "11.7"): f"torch~=1.13.0 {cuda_v117_url} {extra_index_url}",
-        (
-            f"torch==99.99.999 {cuda_v117_url}",
-            "11.7",
-        ): f"torch==99.99.999 {cuda_v117_url} {extra_index_url}",
-    }
-    for (torch_version, cuda_version), expected_install_cmd in install_commands.items():
->>>>>>> b330eb77
         dummy_pkg = rh.Package.from_string(specifier=f"pip:{torch_version}")
         formatted_install_cmd = dummy_pkg.install_cmd_for_torch(
             torch_version, cuda_version
