<h1 align="center">🏃‍♀️ Runhouse 🏠</h1>

[//]: # (<p align="center">)

[//]: # (  <a href="https://discord.gg/RnhB6589Hs"> )

[//]: # (    <img alt="Join Discord" src="https://img.shields.io/discord/1065833240625172600?label=Discord&style=for-the-badge">)

[//]: # (  </a>)

[//]: # (</p>)

## 🚨 Caution: This is an Alpha 🚨

Runhouse is heavily under development. We are sharing
it with a few select people to collect feedback, and
expect to iterate on the APIs considerably before reaching beta
(version 0.1.0).

## 👵 Welcome Home!
<<<<<<< HEAD
PyTorch lets you send a Python function or tensor `.to(device)`, so
why can't you do `my_fn.to('a_gcp_a100')` or `my_table.to('parquet_in_s3')`?
Runhouse allows just that: send code and data to any of your compute or
data infra (with your own cloud creds), all in Python, and continue to use them
eagerly exactly as they were.

Runhouse is for ML Researchers, Engineers, and Data Scientists who are tired of: 
=======
Runhouse is for ML Researchers, Engineers, and Data Scientists who are tired of:
>>>>>>> 70eb1f0e
 - 🚜 manually shuttling code and data around between their local machine, remote instances, and cloud storage,
 - 📤📥 constantly spinning up and down boxes,
 - 🐜 debugging over ssh and notebook tunnels,
 - 🧑‍🔧 translating their code into a pipeline DSL just to use multiple hardware types,
 - 🪦 debugging in an orchestrator,
 - 👩‍✈️ missing out on fancy LLM IDE features,
 - 🕵️ and struggling to find their teammates' code and data artifacts.

By way of a visual,
![img.png](docs/assets/img.png)
![img_1.png](docs/assets/img_1.png)

Take a look at this code (adapted from our first [tutorial](https://github.com/run-house/tutorials)):
```python
import runhouse as rh
from diffusers import StableDiffusionPipeline
import torch

def sd_generate(prompt, num_images=1, steps=100, guidance_scale=7.5, model_id='stabilityai/stable-diffusion-2-base'):
    pipe = StableDiffusionPipeline.from_pretrained(model_id, torch_dtype=torch.float16, revision='fp16').to('cuda')
    return pipe([prompt] * num_images, num_inference_steps=steps, guidance_scale=guidance_scale).images

if __name__ == "__main__":
    gpu = rh.cluster(name='rh-v100', instance_type='V100:1', provider='gcp')
    generate_gpu = rh.send(fn=sd_generate).to(gpu, reqs=['./', 'torch==1.12.0', 'diffusers'])

    images = generate_gpu('A digital illustration of a woman running on the roof of a house.', num_images=2, steps=50)
    [image.show() for image in images]

```
There's no magic yaml, DSL, code serialization, or "submitting for execution." We're
just spinning up the cluster for you (or using an existing cluster), syncing over your code,
starting a gRPC connection, and running your code on the cluster.

**_Runhouse does things for you that you'd spend time doing yourself, in as obvious a way as possible._**

And because it's not stateless, we can pin the model to GPU memory, and get ~1.5s/image
inference before any compilation.

On the data side, we can do things like:
```python
# Send a folder up to a cluster (rsync)
rh.folder(url=input_images_dir).to(fs=gpu, url='dreambooth/instance_images')

# Stream a table in from anywhere (S3, GCS, local, etc)
preprocessed_yelp = rh.table(name="preprocessed-tokenized-dataset")
for batch in preprocessed_table.stream(batch_size=batch_size):
    ...

# Send a model checkpoint up to blob storage
trained_model = rh.blob(data=pickle.dumps(model))
trained_model.to('s3', url='runhouse/my_bucket').save(name='yelp_fine_tuned_bert')
```

These APIs work from anywhere with a Python interpreter and an internet connection,
so notebooks, scripts, pipeline DSLs, etc. are all fair game. We currently support AWS,
GCP, Azure, and Lambda Labs credentials through SkyPilot, as well as BYO cluster (just drop
in an ip address and ssh key).

## 👨‍🏫 Tutorials / API Walkthrough

[Can be found here](https://github.com/run-house/tutorials).

## 🙋‍♂️ Getting Help

Please join our [discord server here](https://discord.gg/RnhB6589Hs)
to message us, or email us (donny at run.house or josh at run.house), or create an issue.

## 🐣 Getting Started

tldr;
```commandline
pip install runhouse
sky check
# Optionally, for portability (e.g. Colab):
runhouse login
```

### 🔌 Installation

⚠️ On Apple M1 or M2 machines ⚠️, you will need to install grpcio with conda
before you install Runhouse - more specifically, before you install Ray.
If you already have Ray installed, you can skip this.
[See here](https://docs.ray.io/en/master/ray-overview/installation.html#m1-mac-apple-silicon-support)
for how to install grpc properly on Apple silicon. You'll only know if you did
this correctly if you run `ray.init()` in a Python interpreter. If you're
having trouble with this, let us know.

Runhouse can be installed with:
```
pip install runhouse
```
As this is an alpha, we push feature updates every few weeks as new microversions.

### ✈️ Verifying your Cloud Setup with SkyPilot

Runhouse uses [SkyPilot](https://skypilot.readthedocs.io/en/latest/) for
much of the heavy lifting with launching and managing cloud instances.
We love it and you should [throw them a Github star ⭐️](https://github.com/skypilot-org/skypilot/).

To verify that your cloud credentials are set up correctly, run
```
sky check
```
in your command line. This will confirm which cloud providers are ready to
use, and will give detailed instructions if any setup is incomplete.

All Runhouse compute are SkyPilot clusters right now, so you should use
their CLI to do basic management operations. Some important ones are:
* `sky status --refresh` - Get the status of the clusters *you launched from
this machine*. This will not pull the status for all the machines you've
launched from various environments. We plan to add this feature soon.
* `sky down --all` - This will take down (terminate, without persisting the
disk image) all clusters in the local SkyPilot context (the ones that show
when you run `sky status --refresh`). However, the best way to confirm that you don't
have any machines left running is always to check the cloud provider's UI.
* `sky down <cluster_name>` - This will take down a specific cluster.
* `ssh <cluster_name>` - This will ssh into the head node of the cluster.
SkyPilot cleverly adds the host information to your `~/.ssh/config` file, so
ssh will just work.
* `sky autostop -i <minutes, or -1> <cluster_name>` - This will set the
cluster to autostop after that many minutes of inactivity. By default this
number is 10 minutes, but you can set it to -1 to disable autostop entirely.
You can set your default autostop in `~/.rh/config.yaml`.

### 🔒 Creating a Runhouse Account for Secrets and Portability

Using Runhouse with only the OSS Python package is perfectly fine, and it
will use your cloud credentials saved into locations like `~/.aws/credentials`
or `~/.config/gcloud` by default (through SkyPilot). However, you can unlock
some very unique portability features by creating an account on
[api.run.house](https://api.run.house) and saving your secrets, configs,
and resources there. Think of the OSS-package-only experience as akin to Microsoft Office,
while creating an account will make your cloud resources sharable and accessible
from anywhere like Google Docs. For example, if you store your secrets or resources
in the Runhouse cloud, you can open a Google Colab, call `runhouse login`, and all
of your secrets or resources will be available there with no additional setup. You
can see examples of this portability in the [Runhouse Tutorials](https://github.com/run-house/tutorials).

To create an account, visit [api.run.house](https://api.run.house),
or simply call `runhouse login` from the command line (or
`rh.login()` from Python). **Note that your Runhouse account is not a managed compute
or storage service; all of your compute and data resources are still in your own
cloud account.**

## 📜 Docs

We don't have real docs yet. We're planning to do a docs sprint in early
February, but until then, please rely on the [tutorials](https://github.com/run-house/tutorials)
for basic instruction on how to use our APIs.

## 👷‍♀️ Contributing

We welcome contributions! Please contact us if you're interested. There
is so much to do.<|MERGE_RESOLUTION|>--- conflicted
+++ resolved
@@ -18,17 +18,13 @@
 (version 0.1.0).
 
 ## 👵 Welcome Home!
-<<<<<<< HEAD
 PyTorch lets you send a Python function or tensor `.to(device)`, so
 why can't you do `my_fn.to('a_gcp_a100')` or `my_table.to('parquet_in_s3')`?
 Runhouse allows just that: send code and data to any of your compute or
 data infra (with your own cloud creds), all in Python, and continue to use them
 eagerly exactly as they were.
 
-Runhouse is for ML Researchers, Engineers, and Data Scientists who are tired of: 
-=======
 Runhouse is for ML Researchers, Engineers, and Data Scientists who are tired of:
->>>>>>> 70eb1f0e
  - 🚜 manually shuttling code and data around between their local machine, remote instances, and cloud storage,
  - 📤📥 constantly spinning up and down boxes,
  - 🐜 debugging over ssh and notebook tunnels,
@@ -38,6 +34,7 @@
  - 🕵️ and struggling to find their teammates' code and data artifacts.
 
 By way of a visual,
+
 ![img.png](docs/assets/img.png)
 ![img_1.png](docs/assets/img_1.png)
 
