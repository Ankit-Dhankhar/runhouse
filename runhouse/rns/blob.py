--- conflicted
+++ resolved
@@ -188,13 +188,8 @@
     data_config: Optional[Dict] = None,
     mkdir: bool = False,
     snapshot: bool = False,
-<<<<<<< HEAD
-    dryrun: bool = True,
-) -> Blob:
-=======
     dryrun: bool = False,
 ):
->>>>>>> 1247d94c
     """Returns a Blob object, which can be used to interact with the resource at the given url
 
     Args:
