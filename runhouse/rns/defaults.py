--- conflicted
+++ resolved
@@ -8,13 +8,7 @@
 import requests
 import yaml
 
-<<<<<<< HEAD
-from runhouse.logger import LOGGING_CONFIG
-
 from runhouse.rns.utils.api import read_resp_data, to_bool
-=======
-from runhouse.rns.api_utils.utils import read_resp_data, to_bool
->>>>>>> bca4f514
 
 logger = logging.getLogger(__name__)
 
