--- conflicted
+++ resolved
@@ -1,17 +1,12 @@
-<<<<<<< HEAD
-=======
 import logging
->>>>>>> 7dba3a18
 from typing import Optional
 
 from .. import SkyCluster
 from ..top_level_rns_fns import save
 
-<<<<<<< HEAD
 from .table import Table
-=======
+
 logger = logging.getLogger(__name__)
->>>>>>> 7dba3a18
 
 
 class DaskTable(Table):
@@ -27,22 +22,13 @@
             config["fs"] = SkyCluster.from_config(config["fs"], dryrun=dryrun)
         return DaskTable(**config)
 
-<<<<<<< HEAD
     def save(
         self,
         name: Optional[str] = None,
         snapshot: bool = False,
         overwrite: bool = True,
-        **snapshot_kwargs
+        write_index: bool = False,**snapshot_kwargs
     ):
-=======
-    def save(self,
-             name: Optional[str] = None,
-             snapshot: bool = False,
-             overwrite: bool = True,
-             write_index: bool = False,
-             **snapshot_kwargs):
->>>>>>> 7dba3a18
         # https://docs.dask.org/en/stable/how-to/connect-to-remote-data.html
         if self._cached_data is not None:
             # https://stackoverflow.com/questions/72891631/how-to-remove-null-dask-index-from-parquet-file
@@ -59,12 +45,8 @@
         import dask.dataframe as dd
 
         # https://docs.dask.org/en/stable/generated/dask.dataframe.read_parquet.html
-<<<<<<< HEAD
         self._cached_data = dd.read_parquet(
-            self._folder.fsspec_url, storage_options=self.data_config
+            self.fsspec_url,
+            filesystem=self._folder.fsspec_fs
         )
-=======
-        self._cached_data = dd.read_parquet(self.fsspec_url,
-                                            filesystem=self._folder.fsspec_fs)
->>>>>>> 7dba3a18
         return self._cached_data