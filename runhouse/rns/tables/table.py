import copy
import logging
import uuid
from pathlib import Path
from typing import Dict, List, Optional

import fsspec
<<<<<<< HEAD
=======
import pandas as pd
import pyarrow.parquet as pq
>>>>>>> 7dba3a18
import pyarrow as pa
import pyarrow.parquet as pq
import ray.data

import runhouse as rh
from runhouse.rh_config import rns_client
<<<<<<< HEAD
from runhouse.rns.folders.folder import folder

from .. import Resource, SkyCluster
=======
from ..top_level_rns_fns import save
>>>>>>> 7dba3a18

logger = logging.getLogger(__name__)


class Table(Resource):
<<<<<<< HEAD
    RESOURCE_TYPE = "table"
    DEFAULT_FOLDER_PATH = "/runhouse/tables"
    DEFAULT_CACHE_FOLDER = ".cache/runhouse/tables/"
    DEFAULT_STREAM_FORMAT = "pyarrow"
=======
    RESOURCE_TYPE = 'table'
    DEFAULT_FOLDER_PATH = '/runhouse/tables'
    DEFAULT_CACHE_FOLDER = '.cache/runhouse/tables'
    DEFAULT_STREAM_FORMAT = 'pyarrow'
>>>>>>> 7dba3a18
    DEFAULT_BATCH_SIZE = 256
    DEFAULT_PREFETCH_BLOCKS = 1

    def __init__(
        self,
        url: str,
        name: Optional[str] = None,
        file_name: Optional[str] = None,
        fs: Optional[str] = None,
        data_config: Optional[dict] = None,
        dryrun: bool = True,
        partition_cols: Optional[List] = None,
        stream_format: Optional[str] = None,
        metadata: Optional[Dict] = None,
        **kwargs,
    ):
        super().__init__(name=name, dryrun=dryrun)
        self._filename = str(Path(url).name) if url else self.name
        # Use factory method so correct subclass for fs is returned
        self._folder = folder(url=url, fs=fs, data_config=data_config, dryrun=dryrun)
        self._cached_data = None
        self.partition_cols = partition_cols
        self.file_name = file_name
        self.stream_format = stream_format or self.DEFAULT_STREAM_FORMAT
        self.metadata = metadata or {}

    @staticmethod
    def from_config(config: dict, dryrun=True):
        if isinstance(config["fs"], dict):
            config["fs"] = SkyCluster.from_config(config["fs"], dryrun=dryrun)
        return Table(**config, dryrun=dryrun)

    @property
    def config_for_rns(self):
        config = super().config_for_rns
        if isinstance(self._folder, Resource):
            config["fs"] = self._resource_string_for_subconfig(self.fs)
            config["data_config"] = self._folder._data_config
        else:
            config["fs"] = self.fs
        self.save_attrs_to_config(config, ["url", "partition_cols", "metadata"])
        config.update(config)

        return config

    @property
    def data(self) -> ray.data.Dataset:
        """Get the table data. If data is not already cached return a ray dataset. With the dataset object we can
        stream or convert to other types, for example:
            data.iter_batches()
            data.to_pandas()
            data.to_dask()
        """
        if self._cached_data is not None:
            return self._cached_data
        return self.read_ray_dataset()

    @data.setter
    def data(self, new_data):
        """Update the data blob to new data"""
        self._cached_data = new_data
        # TODO should we save here?
        # self.save(overwrite=True)

    @property
    def fs(self):
        return self._folder.fs

    @fs.setter
    def fs(self, new_fs):
        self._folder.fs = new_fs

    @property
    def url(self):
        if self.file_name:
            return f"{self._folder.url}/{self.file_name}"
        return self._folder.url

    @url.setter
    def url(self, new_url):
        self._folder.url = new_url

    def set_metadata(self, key, val):
        self.metadata[key] = val

    def get_metadata(self, key):
        return self.metadata.get(key)

    @property
    def fsspec_url(self):
        if self.file_name:
            return f"{self._folder.fsspec_url}/{self.file_name}"
        return self._folder.fsspec_url

    @property
    def data_config(self):
        return self._folder.data_config

    @data_config.setter
    def data_config(self, new_data_config):
        self._folder.data_config = new_data_config

    def to(self, fs, url=None, data_config=None):
        new_table = copy.copy(self)
        new_table._folder = self._folder.to(fs=fs, url=url, data_config=data_config)
        return new_table

    def save(
        self,
        name: Optional[str] = None,
        snapshot: bool = False,
        overwrite: bool = True,
        **snapshot_kwargs,
    ):
        if self._cached_data is not None:
<<<<<<< HEAD
            pq.write_to_dataset(
                self.data,
                root_path=self.fsspec_url,
                partition_cols=self.partition_cols,
                existing_data_behavior="overwrite_or_ignore" if overwrite else "error",
            )

            if hasattr(self.data, "__len__"):
                # Store the number of rows if we use for training later without having to read in the whole table
                self.set_metadata("num_rows", len(self.data))

        return super().save(
            name=name, snapshot=snapshot, overwrite=overwrite, **snapshot_kwargs
        )
=======
            data_to_write = self.data
            if isinstance(data_to_write, pa.Table):
                data_to_write = self.ray_dataset_from_arrow(data_to_write)

            if not isinstance(data_to_write, ray.data.Dataset):
                raise TypeError(f'Invalid Table format {type(data_to_write)}')

            self.write_ray_dataset(data_to_write)
            logger.info(f'Saved {str(self)} to: {self.fsspec_url}')

        save(self,
             snapshot=snapshot,
             overwrite=overwrite,
             **snapshot_kwargs)

        return self
>>>>>>> 7dba3a18

    def fetch(self, columns: Optional[list] = None) -> pa.Table:
        # https://arrow.apache.org/docs/python/generated/pyarrow.parquet.read_table.html
        try:
            with fsspec.open(self.fsspec_url, mode="rb", **self.data_config) as t:
                self._cached_data = pq.read_table(t.full_name, columns=columns)
        except:
            # When trying to read as file like object could fail for a couple of reasons:
            # IsADirectoryError: The folder URL is actually a directory and the file has been automatically
            # generated for us inside the folder (ex: pyarrow table)

            # The file system is SFTP: since the SFTPFileSystem takes the host as a separate param, we cannot
            # pass in the data config as a single data_config kwarg

            # When specifying the filesystem don't pass in the fsspec url (which includes the file system prepended)
            self._cached_data = pq.read_table(
                self.url, columns=columns, filesystem=self._folder.fsspec_fs
            )
        return self._cached_data

    def __getstate__(self):
        """Override the pickle method to clear _cached_data before pickling"""
        state = self.__dict__.copy()
        state["_cached_data"] = None
        return state

    def __iter__(self):
        for block in self.stream(batch_size=self.DEFAULT_BATCH_SIZE):
            for sample in block:
                yield sample

    def __len__(self):
<<<<<<< HEAD
        len_dataset = self.metadata.get("num_rows")
        if len_dataset is not None:
            return len_dataset
=======
        if isinstance(self.data, pd.DataFrame):
            len_dataset = self.data.shape[0]
>>>>>>> 7dba3a18

        elif isinstance(self.data, ray.data.Dataset):
            len_dataset = self.data.count()
<<<<<<< HEAD
            self.set_metadata("num_rows", len_dataset)
            return len_dataset

        if not hasattr(self.data, "__len__") or not self.data:
            raise RuntimeError("Cannot get len for dataset.")

        len_dataset = len(self.data)
        self.set_metadata("num_rows", len_dataset)
        return len_dataset

    def stream(
        self,
        batch_size,
        drop_last: bool = False,
        shuffle_seed: Optional[int] = None,
        prefetch_blocks: Optional[int] = None,
    ):
        df = self.data
        if self.stream_format == "torch":
            # https://docs.ray.io/en/master/data/api/doc/ray.data.Dataset.iter_torch_batches.html#ray.data.Dataset.iter_torch_batches
            return df.iter_torch_batches(
                batch_size=batch_size,
                prefetch_blocks=prefetch_blocks or self.DEFAULT_PREFETCH_BLOCKS,
                drop_last=drop_last,
                local_shuffle_seed=shuffle_seed,
            )

        elif self.stream_format == "tf":
            # https://docs.ray.io/en/master/data/api/doc/ray.data.Dataset.iter_tf_batches.html
            return df.iter_tf_batches(
                batch_size=batch_size,
                prefetch_blocks=prefetch_blocks or self.DEFAULT_PREFETCH_BLOCKS,
                drop_last=drop_last,
                local_shuffle_seed=shuffle_seed,
            )
        else:
            # https://docs.ray.io/en/latest/data/api/dataset.html#ray.data.Dataset.iter_batches
            return df.iter_batches(
                batch_size=batch_size,
                prefetch_blocks=self.DEFAULT_PREFETCH_BLOCKS,
                batch_format=self.stream_format,
                drop_last=drop_last,
                local_shuffle_seed=shuffle_seed,
            )
=======

        else:
            if not hasattr(self.data, '__len__') or not self.data:
                raise RuntimeError("Cannot get len for dataset.")
            else:
                len_dataset = len(self.data)

        return len_dataset

    def __str__(self):
        return self.__class__.__name__

    def stream(self, batch_size: int, drop_last: bool = False, shuffle_seed: Optional[int] = None,
               shuffle_buffer_size: Optional[int] = None, prefetch_blocks: Optional[int] = None):
        """Return a local batched iterator over the ray dataset.

        Args:
            batch_size: The number of rows in each batch. The final batch may include fewer than ``batch_size`` rows if
                ``drop_last`` is ``False``.
            drop_last: Whether to drop the last batch if it's incomplete.
            shuffle_seed: The seed to use for the local random shuffle.
            shuffle_buffer_size: minimum number of rows that must be in the local in-memory shuffle
                buffer in order to yield a batch. Must be greater than or equal to ``batch_size``.
            prefetch_blocks: The number of blocks to prefetch ahead of the current block during the scan.
        """
        ray_data = self.data

        if self.stream_format == 'torch':
            # https://docs.ray.io/en/master/data/api/doc/ray.data.Dataset.iter_torch_batches.html#ray.data.Dataset.iter_torch_batches
            return ray_data.iter_torch_batches(batch_size=batch_size,
                                               prefetch_blocks=prefetch_blocks or self.DEFAULT_PREFETCH_BLOCKS,
                                               drop_last=drop_last,
                                               local_shuffle_buffer_size=shuffle_buffer_size,
                                               local_shuffle_seed=shuffle_seed)

        elif self.stream_format == 'tf':
            # https://docs.ray.io/en/master/data/api/doc/ray.data.Dataset.iter_tf_batches.html
            return ray_data.iter_tf_batches(batch_size=batch_size,
                                            prefetch_blocks=prefetch_blocks or self.DEFAULT_PREFETCH_BLOCKS,
                                            drop_last=drop_last,
                                            local_shuffle_buffer_size=shuffle_buffer_size,
                                            local_shuffle_seed=shuffle_seed)
        else:
            # https://docs.ray.io/en/latest/data/api/dataset.html#ray.data.Dataset.iter_batches
            return ray_data.iter_batches(batch_size=batch_size,
                                         prefetch_blocks=prefetch_blocks or self.DEFAULT_PREFETCH_BLOCKS,
                                         batch_format=self.stream_format,
                                         drop_last=drop_last,
                                         local_shuffle_buffer_size=shuffle_buffer_size,
                                         local_shuffle_seed=shuffle_seed)
>>>>>>> 7dba3a18

    def read_ray_dataset(self, columns: Optional[List[str]] = None):
        """ Read parquet data as a ray dataset object """
        # https://docs.ray.io/en/latest/data/api/input_output.html#parquet
        dataset = ray.data.read_parquet(self.fsspec_url,
                                        columns=columns,
                                        filesystem=self._folder.fsspec_fs)
        return dataset

    def write_ray_dataset(self, data_to_write: ray.data.Dataset):
        """ Write a ray dataset to a fsspec filesystem """
        if self.partition_cols:
            # TODO [JL]: https://arrow.apache.org/docs/python/generated/pyarrow.parquet.write_to_dataset.html
            logger.warning('Partitioning by column not currently supported.')
            pass

        # https://docs.ray.io/en/master/data/api/doc/ray.data.Dataset.write_parquet.html
        data_to_write.write_parquet(self.fsspec_url, filesystem=self._folder.fsspec_fs)

    @staticmethod
    def ray_dataset_from_arrow(data):
        """ Convert an Arrow Table to a ray Dataset"""
        return ray.data.from_arrow(data)

    def delete_in_fs(self, recursive: bool = True):
        """Remove contents of all subdirectories (ex: partitioned data folders)"""
        # If file(s) are directories, recursively delete contents and then also remove the directory
        # https://filesystem-spec.readthedocs.io/en/latest/api.html#fsspec.spec.AbstractFileSystem.rm
<<<<<<< HEAD
        self._folder.rm(
            "", recursive=recursive
        )  # Passing in an empty string to delete the contents of the folder
=======
        self._folder.fsspec_fs.rm(self.url, recursive=recursive)
>>>>>>> 7dba3a18

    def exists_in_fs(self):
        return self._folder.exists_in_fs() and len(self._folder.ls(self.fsspec_url)) > 1

    def from_cluster(self, cluster):
        """Create a remote folder from a url on a cluster. This will create a virtual link into the
        cluster's filesystem. If you want to create a local copy or mount of the folder, use
        `Folder(url=<local_url>).sync_from_cluster(<cluster>, <url>)` or
        `Folder('url').from_cluster(<cluster>).mount(<local_url>)`."""
        if not cluster.address:
            raise ValueError("Cluster must be started before copying data from it.")
        new_table = copy.deepcopy(self)
        new_table._folder.fs = cluster
        return new_table


def _load_table_subclass(data, config: dict, dryrun: bool):
    """Load the relevant Table subclass based on the config or data type provided"""
    resource_subtype = config.get("resource_subtype", Table.__name__)

    try:
        import datasets
<<<<<<< HEAD

        if resource_subtype == "HuggingFaceTable" or isinstance(data, datasets.Dataset):
=======
        if isinstance(data, datasets.Dataset) or resource_subtype == 'HuggingFaceTable':
>>>>>>> 7dba3a18
            from .huggingface_table import HuggingFaceTable

            return HuggingFaceTable.from_config(config)
    except ModuleNotFoundError:
        pass
    except Exception as e:
        raise e

    try:
        import pandas as pd

        if isinstance(data, pd.DataFrame) or resource_subtype == "PandasTable":
            from .pandas_table import PandasTable

            return PandasTable.from_config(config)
    except ModuleNotFoundError:
        pass
    except Exception as e:
        raise e

    try:
        import dask.dataframe as dd

        if isinstance(data, dd.DataFrame) or resource_subtype == "DaskTable":
            from .dask_table import DaskTable

            return DaskTable.from_config(config)
    except ModuleNotFoundError:
        pass
    except Exception as e:
        raise e

    try:
        import ray
<<<<<<< HEAD

        if isinstance(data, ray.data.dataset.Dataset) or resource_subtype == "RayTable":
=======
        if isinstance(data, ray.data.Dataset) or resource_subtype == 'RayTable':
>>>>>>> 7dba3a18
            from .ray_table import RayTable

            return RayTable.from_config(config)
    except ModuleNotFoundError:
        pass
    except Exception as e:
        raise e

    try:
        import cudf
<<<<<<< HEAD

        if isinstance(data, cudf.DataFrame) or resource_subtype == "CudfTable":
            from .rapids_table import RapidsTable

            return RapidsTable.from_config(config)
=======
        if isinstance(data, cudf.DataFrame) or resource_subtype == 'CudfTable':
            # TODO [JL]
            # from .rapids_table import RapidsTable
            # return RapidsTable.from_config(config)
            raise NotImplementedError('Cudf not currently supported')
>>>>>>> 7dba3a18
    except ModuleNotFoundError:
        pass
    except Exception as e:
        raise e

    if isinstance(data, pa.Table) or resource_subtype == "Table":
        new_table = Table.from_config(config, dryrun=dryrun)
        return new_table
    else:
<<<<<<< HEAD
        raise TypeError(
            f"Unsupported data type {type(data)} for Table construction. "
            f"For converting data to pyarrow see: "
            f"https://arrow.apache.org/docs/7.0/python/generated/pyarrow.Table.html"
        )


def table(
    data=None,
    name: Optional[str] = None,
    url: Optional[str] = None,
    fs: Optional[str] = None,
    data_config: Optional[dict] = None,
    partition_cols: Optional[list] = None,
    mkdir: bool = False,
    dryrun: bool = False,
    stream_format: Optional[str] = None,
    metadata: Optional[Dict] = None,
):
    """Returns a Table object, which can be used to interact with the table at the given url.
=======
        raise TypeError(f'Unsupported data type {type(data)} for Table construction. '
                        f'For converting data to pyarrow see: '
                        f'https://arrow.apache.org/docs/7.0/python/generated/pyarrow.Table.html')


def table(data=None,
          name: Optional[str] = None,
          url: Optional[str] = None,
          fs: Optional[str] = None,
          data_config: Optional[dict] = None,
          partition_cols: Optional[list] = None,
          mkdir: bool = False,
          dryrun: bool = False,
          stream_format: Optional[str] = None,
          metadata: Optional[dict] = None,
          ):
    """ Returns a Table object, which can be used to interact with the table at the given url.
>>>>>>> 7dba3a18
    If the table does not exist, it will be saved if `dryrun` is False.
    """
    config = rns_client.load_config(name)

    config["fs"] = fs or config.get("fs") or rns_client.DEFAULT_FS
    if isinstance(config["fs"], str) and rns_client.exists(
        config["fs"], resource_type="cluster"
    ):
        config["fs"] = rns_client.load_config(config["fs"])

    name = name or config.get("rns_address") or config.get("name")
    name = name.lstrip("/") if name is not None else name

    data_url = url or config.get("url")
    file_name = None
    if data_url:
        # Extract the file name from the url if provided
        full_path = Path(data_url)
        file_suffix = full_path.suffix
        if file_suffix:
            data_url = str(full_path.parent)
            file_name = full_path.name

    if data_url is None:
        # TODO [JL] move some of the default params in this factory method to the defaults module for configurability
        if config["fs"] == rns_client.DEFAULT_FS:
            # create random url to store in .cache folder of local filesystem
            data_url = str(
                Path(
                    f"~/{Table.DEFAULT_CACHE_FOLDER}/{name or uuid.uuid4().hex}"
                ).expanduser()
            )
        else:
            # save to the default bucket
            data_url = f"{Table.DEFAULT_FOLDER_PATH}/{name}"

    config["name"] = name
    config["url"] = data_url
    config["file_name"] = file_name or config.get("file_name")
    config["data_config"] = data_config or config.get("data_config")
    config["partition_cols"] = partition_cols or config.get("partition_cols")
    config["stream_format"] = stream_format or config.get("stream_format")
    config["metadata"] = metadata or config.get("metadata")

    if mkdir:
        # create the remote folder for the table
        rh.folder(url=data_url, fs=fs, dryrun=True).mkdir()

    new_table = _load_table_subclass(data, config, dryrun)
    if data is not None:
        new_table.data = data

    return new_table<|MERGE_RESOLUTION|>--- conflicted
+++ resolved
@@ -5,40 +5,25 @@
 from typing import Dict, List, Optional
 
 import fsspec
-<<<<<<< HEAD
-=======
 import pandas as pd
 import pyarrow.parquet as pq
->>>>>>> 7dba3a18
 import pyarrow as pa
-import pyarrow.parquet as pq
 import ray.data
 
 import runhouse as rh
 from runhouse.rh_config import rns_client
-<<<<<<< HEAD
 from runhouse.rns.folders.folder import folder
-
+from ..top_level_rns_fns import save
 from .. import Resource, SkyCluster
-=======
-from ..top_level_rns_fns import save
->>>>>>> 7dba3a18
 
 logger = logging.getLogger(__name__)
 
 
 class Table(Resource):
-<<<<<<< HEAD
-    RESOURCE_TYPE = "table"
-    DEFAULT_FOLDER_PATH = "/runhouse/tables"
-    DEFAULT_CACHE_FOLDER = ".cache/runhouse/tables/"
-    DEFAULT_STREAM_FORMAT = "pyarrow"
-=======
     RESOURCE_TYPE = 'table'
     DEFAULT_FOLDER_PATH = '/runhouse/tables'
     DEFAULT_CACHE_FOLDER = '.cache/runhouse/tables'
     DEFAULT_STREAM_FORMAT = 'pyarrow'
->>>>>>> 7dba3a18
     DEFAULT_BATCH_SIZE = 256
     DEFAULT_PREFETCH_BLOCKS = 1
 
@@ -154,22 +139,6 @@
         **snapshot_kwargs,
     ):
         if self._cached_data is not None:
-<<<<<<< HEAD
-            pq.write_to_dataset(
-                self.data,
-                root_path=self.fsspec_url,
-                partition_cols=self.partition_cols,
-                existing_data_behavior="overwrite_or_ignore" if overwrite else "error",
-            )
-
-            if hasattr(self.data, "__len__"):
-                # Store the number of rows if we use for training later without having to read in the whole table
-                self.set_metadata("num_rows", len(self.data))
-
-        return super().save(
-            name=name, snapshot=snapshot, overwrite=overwrite, **snapshot_kwargs
-        )
-=======
             data_to_write = self.data
             if isinstance(data_to_write, pa.Table):
                 data_to_write = self.ray_dataset_from_arrow(data_to_write)
@@ -180,13 +149,9 @@
             self.write_ray_dataset(data_to_write)
             logger.info(f'Saved {str(self)} to: {self.fsspec_url}')
 
-        save(self,
-             snapshot=snapshot,
-             overwrite=overwrite,
-             **snapshot_kwargs)
-
-        return self
->>>>>>> 7dba3a18
+        save(
+            self, snapshot=snapshot, overwrite=overwrite, **snapshot_kwargs
+        )return self
 
     def fetch(self, columns: Optional[list] = None) -> pa.Table:
         # https://arrow.apache.org/docs/python/generated/pyarrow.parquet.read_table.html
@@ -219,63 +184,11 @@
                 yield sample
 
     def __len__(self):
-<<<<<<< HEAD
-        len_dataset = self.metadata.get("num_rows")
-        if len_dataset is not None:
-            return len_dataset
-=======
         if isinstance(self.data, pd.DataFrame):
             len_dataset = self.data.shape[0]
->>>>>>> 7dba3a18
 
         elif isinstance(self.data, ray.data.Dataset):
             len_dataset = self.data.count()
-<<<<<<< HEAD
-            self.set_metadata("num_rows", len_dataset)
-            return len_dataset
-
-        if not hasattr(self.data, "__len__") or not self.data:
-            raise RuntimeError("Cannot get len for dataset.")
-
-        len_dataset = len(self.data)
-        self.set_metadata("num_rows", len_dataset)
-        return len_dataset
-
-    def stream(
-        self,
-        batch_size,
-        drop_last: bool = False,
-        shuffle_seed: Optional[int] = None,
-        prefetch_blocks: Optional[int] = None,
-    ):
-        df = self.data
-        if self.stream_format == "torch":
-            # https://docs.ray.io/en/master/data/api/doc/ray.data.Dataset.iter_torch_batches.html#ray.data.Dataset.iter_torch_batches
-            return df.iter_torch_batches(
-                batch_size=batch_size,
-                prefetch_blocks=prefetch_blocks or self.DEFAULT_PREFETCH_BLOCKS,
-                drop_last=drop_last,
-                local_shuffle_seed=shuffle_seed,
-            )
-
-        elif self.stream_format == "tf":
-            # https://docs.ray.io/en/master/data/api/doc/ray.data.Dataset.iter_tf_batches.html
-            return df.iter_tf_batches(
-                batch_size=batch_size,
-                prefetch_blocks=prefetch_blocks or self.DEFAULT_PREFETCH_BLOCKS,
-                drop_last=drop_last,
-                local_shuffle_seed=shuffle_seed,
-            )
-        else:
-            # https://docs.ray.io/en/latest/data/api/dataset.html#ray.data.Dataset.iter_batches
-            return df.iter_batches(
-                batch_size=batch_size,
-                prefetch_blocks=self.DEFAULT_PREFETCH_BLOCKS,
-                batch_format=self.stream_format,
-                drop_last=drop_last,
-                local_shuffle_seed=shuffle_seed,
-            )
-=======
 
         else:
             if not hasattr(self.data, '__len__') or not self.data:
@@ -288,8 +201,13 @@
     def __str__(self):
         return self.__class__.__name__
 
-    def stream(self, batch_size: int, drop_last: bool = False, shuffle_seed: Optional[int] = None,
-               shuffle_buffer_size: Optional[int] = None, prefetch_blocks: Optional[int] = None):
+    def stream(
+        self,
+        batch_size: int,
+        drop_last: bool = False,
+        shuffle_seed: Optional[int] = None,
+        shuffle_buffer_size: Optional[int] = None, prefetch_blocks: Optional[int] = None,
+    ):
         """Return a local batched iterator over the ray dataset.
 
         Args:
@@ -303,30 +221,33 @@
         """
         ray_data = self.data
 
-        if self.stream_format == 'torch':
+        if self.stream_format == "torch":
             # https://docs.ray.io/en/master/data/api/doc/ray.data.Dataset.iter_torch_batches.html#ray.data.Dataset.iter_torch_batches
-            return ray_data.iter_torch_batches(batch_size=batch_size,
-                                               prefetch_blocks=prefetch_blocks or self.DEFAULT_PREFETCH_BLOCKS,
-                                               drop_last=drop_last,
-                                               local_shuffle_buffer_size=shuffle_buffer_size,
-                                               local_shuffle_seed=shuffle_seed)
-
-        elif self.stream_format == 'tf':
+            return ray_data.iter_torch_batches(
+                batch_size=batch_size,
+                prefetch_blocks=prefetch_blocks or self.DEFAULT_PREFETCH_BLOCKS,
+                drop_last=drop_last,local_shuffle_buffer_size=shuffle_buffer_size,
+                local_shuffle_seed=shuffle_seed,
+            )
+
+        elif self.stream_format == "tf":
             # https://docs.ray.io/en/master/data/api/doc/ray.data.Dataset.iter_tf_batches.html
-            return ray_data.iter_tf_batches(batch_size=batch_size,
-                                            prefetch_blocks=prefetch_blocks or self.DEFAULT_PREFETCH_BLOCKS,
-                                            drop_last=drop_last,
-                                            local_shuffle_buffer_size=shuffle_buffer_size,
-                                            local_shuffle_seed=shuffle_seed)
+            return ray_data.iter_tf_batches(
+                batch_size=batch_size,
+                prefetch_blocks=prefetch_blocks or self.DEFAULT_PREFETCH_BLOCKS,
+                drop_last=drop_last,local_shuffle_buffer_size=shuffle_buffer_size,
+                local_shuffle_seed=shuffle_seed,
+            )
         else:
             # https://docs.ray.io/en/latest/data/api/dataset.html#ray.data.Dataset.iter_batches
-            return ray_data.iter_batches(batch_size=batch_size,
-                                         prefetch_blocks=prefetch_blocks or self.DEFAULT_PREFETCH_BLOCKS,
-                                         batch_format=self.stream_format,
-                                         drop_last=drop_last,
-                                         local_shuffle_buffer_size=shuffle_buffer_size,
-                                         local_shuffle_seed=shuffle_seed)
->>>>>>> 7dba3a18
+            return ray_data.iter_batches(
+                batch_size=batch_size,
+                prefetch_blocks=prefetch_blocks or self.DEFAULT_PREFETCH_BLOCKS,
+                batch_format=self.stream_format,
+                drop_last=drop_last,
+                local_shuffle_buffer_size=shuffle_buffer_size,
+                local_shuffle_seed=shuffle_seed,
+            )
 
     def read_ray_dataset(self, columns: Optional[List[str]] = None):
         """ Read parquet data as a ray dataset object """
@@ -355,13 +276,7 @@
         """Remove contents of all subdirectories (ex: partitioned data folders)"""
         # If file(s) are directories, recursively delete contents and then also remove the directory
         # https://filesystem-spec.readthedocs.io/en/latest/api.html#fsspec.spec.AbstractFileSystem.rm
-<<<<<<< HEAD
-        self._folder.rm(
-            "", recursive=recursive
-        )  # Passing in an empty string to delete the contents of the folder
-=======
         self._folder.fsspec_fs.rm(self.url, recursive=recursive)
->>>>>>> 7dba3a18
 
     def exists_in_fs(self):
         return self._folder.exists_in_fs() and len(self._folder.ls(self.fsspec_url)) > 1
@@ -384,12 +299,7 @@
 
     try:
         import datasets
-<<<<<<< HEAD
-
-        if resource_subtype == "HuggingFaceTable" or isinstance(data, datasets.Dataset):
-=======
         if isinstance(data, datasets.Dataset) or resource_subtype == 'HuggingFaceTable':
->>>>>>> 7dba3a18
             from .huggingface_table import HuggingFaceTable
 
             return HuggingFaceTable.from_config(config)
@@ -399,8 +309,6 @@
         raise e
 
     try:
-        import pandas as pd
-
         if isinstance(data, pd.DataFrame) or resource_subtype == "PandasTable":
             from .pandas_table import PandasTable
 
@@ -424,12 +332,8 @@
 
     try:
         import ray
-<<<<<<< HEAD
-
-        if isinstance(data, ray.data.dataset.Dataset) or resource_subtype == "RayTable":
-=======
-        if isinstance(data, ray.data.Dataset) or resource_subtype == 'RayTable':
->>>>>>> 7dba3a18
+
+        if isinstance(data, ray.data.Dataset) or resource_subtype == "RayTable":
             from .ray_table import RayTable
 
             return RayTable.from_config(config)
@@ -440,19 +344,13 @@
 
     try:
         import cudf
-<<<<<<< HEAD
 
         if isinstance(data, cudf.DataFrame) or resource_subtype == "CudfTable":
-            from .rapids_table import RapidsTable
-
-            return RapidsTable.from_config(config)
-=======
-        if isinstance(data, cudf.DataFrame) or resource_subtype == 'CudfTable':
             # TODO [JL]
             # from .rapids_table import RapidsTable
+
             # return RapidsTable.from_config(config)
             raise NotImplementedError('Cudf not currently supported')
->>>>>>> 7dba3a18
     except ModuleNotFoundError:
         pass
     except Exception as e:
@@ -462,7 +360,6 @@
         new_table = Table.from_config(config, dryrun=dryrun)
         return new_table
     else:
-<<<<<<< HEAD
         raise TypeError(
             f"Unsupported data type {type(data)} for Table construction. "
             f"For converting data to pyarrow see: "
@@ -480,28 +377,9 @@
     mkdir: bool = False,
     dryrun: bool = False,
     stream_format: Optional[str] = None,
-    metadata: Optional[Dict] = None,
+    metadata: Optional[dict] = None,
 ):
     """Returns a Table object, which can be used to interact with the table at the given url.
-=======
-        raise TypeError(f'Unsupported data type {type(data)} for Table construction. '
-                        f'For converting data to pyarrow see: '
-                        f'https://arrow.apache.org/docs/7.0/python/generated/pyarrow.Table.html')
-
-
-def table(data=None,
-          name: Optional[str] = None,
-          url: Optional[str] = None,
-          fs: Optional[str] = None,
-          data_config: Optional[dict] = None,
-          partition_cols: Optional[list] = None,
-          mkdir: bool = False,
-          dryrun: bool = False,
-          stream_format: Optional[str] = None,
-          metadata: Optional[dict] = None,
-          ):
-    """ Returns a Table object, which can be used to interact with the table at the given url.
->>>>>>> 7dba3a18
     If the table does not exist, it will be saved if `dryrun` is False.
     """
     config = rns_client.load_config(name)
