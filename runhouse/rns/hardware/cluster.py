--- conflicted
+++ resolved
@@ -195,17 +195,15 @@
         self.check_grpc()
         return self.client.get_object(key, stream_logs=stream_logs) or default
 
-<<<<<<< HEAD
     def add_secrets(self, provider_secrets: list):
         """Copy secrets from current environment onto the cluster"""
         self.check_grpc()
         return self.client.add_secrets(pickle.dumps(provider_secrets))
-=======
+
     def put(self, key: str, obj: Any):
         """Put the given object on the cluster's object store at the given key."""
         self.check_grpc()
         return self.client.put_object(key, obj)
->>>>>>> 9255ae84
 
     # TODO [DG] add a method to list all the keys in the cluster
 
